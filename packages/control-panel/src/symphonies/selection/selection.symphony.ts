--- conflicted
+++ resolved
@@ -1,27 +1 @@
-<<<<<<< HEAD
-import { deriveSelectionModel } from "./selection.stage-crew";
-import { getSelectionObserver } from "../../state/observer.store";
-
-
-// NOTE: Runtime sequences are mounted from JSON (see json-sequences/*). This file only exports handlers.
-
-export const handlers = {
-  deriveSelectionModel,
-  notifyUi(_data: any, ctx: any) {
-    const observer = getSelectionObserver();
-    const selectionModel = ctx.payload?.selectionModel;
-
-    if (observer && selectionModel) {
-      try {
-        observer(selectionModel);
-      } catch (e) {
-        ctx.logger?.warn?.("Control Panel selection observer error:", e);
-      }
-    }
-    // IMPORTANT: Do not republish the selection.changed topic here.
-    // This symphony is triggered BY that topic; republishing would cause a loop.
-  },
-};
-=======
-export { handlers } from '../../../../../plugins/control-panel/symphonies/selection/selection.symphony';
->>>>>>> 8a08876d
+export { handlers } from '../../../../../plugins/control-panel/symphonies/selection/selection.symphony';